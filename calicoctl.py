#!/usr/bin/env python
"""calicoctl

Override the host:port of the ETCD server by setting the environment variable
ETCD_AUTHORITY [default: 127.0.0.1:4001]

Usage:
<<<<<<< HEAD
  calicoctl master --ip=<IP>
                   [--etcd=<ETCD_AUTHORITY>]
                   [--master-image=<DOCKER_IMAGE_NAME>]
  calicoctl node --ip=<IP>
                 [--etcd=<ETCD_AUTHORITY>]
                 [--node-image=<DOCKER_IMAGE_NAME>]
  calicoctl shownodes [--etcd=<ETCD_AUTHORITY>]
  calicoctl showendpoints [--etcd=<ETCD_AUTHORITY>]
  calicoctl status [--etcd=<ETCD_AUTHORITY>]
  calicoctl version [--etcd=<ETCD_AUTHORITY>]
  calicoctl addgroup <GROUP>  [--etcd=<ETCD_AUTHORITY>]
  calicoctl addtogroup <CONTAINER> <GROUP>
                       [--etcd=<ETCD_AUTHORITY>]
  calicoctl showgroups [--etcd=<ETCD_AUTHORITY>]
  calicoctl removegroup <GROUP> [--etcd=<ETCD_AUTHORITY>]
  calicoctl ipv4 pool add <CIDR> [--etcd=<ETCD_AUTHORITY>]
  calicoctl ipv4 pool del <CIDR> [--etcd=<ETCD_AUTHORITY>]
  calicoctl ipv4 pool show [--etcd=<ETCD_AUTHORITY>]
  calicoctl container add <CONTAINER> <IP> [--etcd=<ETCD_AUTHORITY>]
=======
  calicoctl master --ip=<IP> [--master-image=<DOCKER_IMAGE_NAME>]
  calicoctl master stop [--force]
  calicoctl node --ip=<IP> [--node-image=<DOCKER_IMAGE_NAME>]
  calicoctl node stop [--force]
  calicoctl status
  calicoctl version
  calicoctl shownodes [--detailed]
  calicoctl group show [--detailed]
  calicoctl group add <GROUP>
  calicoctl group remove <GROUP>
  calicoctl group addmember <GROUP> <CONTAINER>
  calicoctl group removemember <GROUP> <CONTAINER>
  calicoctl ipv4 pool add <CIDR>
  calicoctl ipv4 pool del <CIDR>
  calicoctl ipv4 pool show
>>>>>>> 44c5ec94
  calicoctl reset
  calicoctl diags

Options:
 --ip=<IP>                The local management address to use.
 --master-image=<DOCKER_IMAGE_NAME>  Docker image to use for
                          Calico's master container
                          [default: calico/master:v0.0.6]
 --node-image=<DOCKER_IMAGE_NAME>    Docker image to use for
                          Calico's per-node container
                          [default: calico/node:v0.0.6]

"""
from subprocess import call, check_output, CalledProcessError
import netaddr
import os
import re
from docopt import docopt
import etcd
import sys
import socket
import json
import uuid
from collections import namedtuple
import sh
import subprocess
import StringIO
import docker as pydocker
from netaddr import IPNetwork, IPAddress
from netaddr.core import AddrFormatError
from prettytable import PrettyTable
from node.root_overlay.adapter import netns

ETCD_AUTHORITY_DEFAULT = "127.0.0.1:4001"

ETCD_AUTHORITY_ENV = "ETCD_AUTHORITY"

mkdir = sh.Command._create('mkdir')
docker = sh.Command._create('docker')
modprobe = sh.Command._create('modprobe')
grep = sh.Command._create('grep')

mkdir_p = mkdir.bake('-p')

hostname = socket.gethostname()

# etcd paths for Calico
HOST_PATH = "/calico/host/%(hostname)s/"
MASTER_IP_PATH = "/calico/master/ip"
GROUPS_PATH = "/calico/network/group/"
GROUP_PATH = "/calico/network/group/%(group_id)s/"
GROUP_MEMBER_PATH = "/calico/network/group/%(group_id)s/member"
CONTAINER_PATH = "/calico/host/%(hostname)s/workload/docker/%(container_id)s/"
ENDPOINTS_PATH = "/calico/host/%(hostname)s/workload/docker/%(container_id)s/endpoint/"
IP_POOL_PATH = "/calico/ipam/%(version)s/pool/"
IP_POOLS_PATH = "/calico/ipam/%(version)s/pool/"
ENDPOINT_PATH = "/calico/host/%(hostname)s/workload/docker/%(container_id)s/" + \
                "endpoint/%(endpoint_id)s/"


POWERSTRIP_PORT = 2377

DEFAULT_IPV4_POOL = IPNetwork("192.168.0.0/16")

class Vividict(dict):
    # From http://stackoverflow.com/a/19829714
    def __missing__(self, key):
        value = self[key] = type(self)()
        return value

class Rule(namedtuple("Rule", ["group", "cidr", "protocol", "port"])):
    """
    A Calico inbound or outbound traffic rule.
    """

    def to_json(self):
        return json.dumps(self._asdict())


Endpoint = namedtuple("Endpoint", ["id", "addrs", "mac", "state"])


class CalicoCmdLineEtcdClient(object):
    """
    An etcd client that exposes high level Calico operations needed by the calico CLI.
    """

    def __init__(self):
        etcd_authority = os.getenv(ETCD_AUTHORITY_ENV, ETCD_AUTHORITY_DEFAULT)
        (host, port) = etcd_authority.split(":", 1)
        self.etcd_client = etcd.Client(host=host, port=int(port))

    def create_host(self, bird_ip):
        """
        Create a new Calico host.

        :param bird_ip: The IP address BIRD should listen on.
        :return: nothing.
        """
        host_path = HOST_PATH % {"hostname": hostname}
        # Set up the host
        self.etcd_client.write(host_path + "bird_ip", bird_ip)
        workload_dir = host_path + "workload"
        try:
            self.etcd_client.read(workload_dir)
        except KeyError:
            # Didn't exist, create it now.
            self.etcd_client.write(workload_dir, None, dir=True)
        return

    def remove_host(self):
        """
        Remove a Calico host.

        :param bird_ip: The IP address BIRD should listen on.
        :return: nothing.
        """
        host_path = HOST_PATH % {"hostname": hostname}
        try:
            self.etcd_client.delete(host_path, dir=True, recursive=True)
        except KeyError:
            pass

    def set_master(self, ip):
        """
        Record the IP address of the Calico Master.
        :param ip: The IP address to reach Calico Master.
        :return: nothing.
        """
        # update the master IP
        self.etcd_client.write(MASTER_IP_PATH, ip)

    def remove_master(self):
        """
        Record the IP address of the Calico Master.
        :param ip: The IP address to reach Calico Master.
        :return: nothing.
        """
        # update the master IP
        try:
            self.etcd_client.delete(MASTER_IP_PATH)
        except KeyError:
            pass

    def get_master(self):
        """
        Get the IP address of the Calico Master
        :return: The IP address to reach Calico Master or None if it can't be found.
        """
        try:
            return self.etcd_client.get(MASTER_IP_PATH).value
        except KeyError:
            return None

    def get_ip_pools(self, version):
        """
        Get the configured IP pools.

        :param version: "v4" for IPv4, "v6" for IPv6
        :return: List of netaddr.IPNetwork IP pools.
        """
        assert version in ("v4", "v6")
        return self._get_ip_pools_with_keys(version).keys()

    def _get_ip_pools_with_keys(self, version):
        """
        Get configured IP pools with their etcd keys.

        :param version: "v4" for IPv4, "v6" for IPv6
        :return: dict of {<IPNetwork>: <etcd key>} for the pools.
        """
        pool_path = IP_POOLS_PATH % {"version": version}
        try:
            nodes = self.etcd_client.read(pool_path).children
        except KeyError:
            # Path doesn't exist.  Interpret as no configured pools.
            return {}
        else:
            pools = {}
            for child in nodes:
                cidr = child.value
                pool = IPNetwork(cidr)
                pools[pool] = child.key
            return pools

    def add_ip_pool(self, version, pool):
        """
        Add the given pool to the list of IP allocation pools.  If the pool already exists, this
        method completes silently without modifying the list of pools.

        :param version: "v4" for IPv4, "v6" for IPv6
        :param pool: IPNetwork object representing the pool
        :return: None
        """
        assert version in ("v4", "v6")
        assert isinstance(pool, IPNetwork)

        # Normalize to CIDR format (i.e. 10.1.1.1/8 goes to 10.0.0.0/8)
        pool = pool.cidr

        # Check if the pool exists.
        if pool in self.get_ip_pools(version):
            return

        pool_path = IP_POOL_PATH % {"version": version}
        self.etcd_client.write(pool_path, str(pool), append=True)

    def del_ip_pool(self, version, pool):
        """
        Delete the given CIDR range from the list of pools.  If the pool does not exist, raise a
        KeyError.

        :param version: "v4" for IPv4, "v6" for IPv6
        :param pool: IPNetwork object representing the pool
        :return: None
        """
        assert version in ("v4", "v6")
        assert isinstance(pool, IPNetwork)

        pools = self._get_ip_pools_with_keys(version)
        try:
            key = pools[pool.cidr]
            self.etcd_client.delete(key)
        except KeyError:
            # Re-raise with a better error message.
            raise KeyError("%s is not a configured IP pool." % pool)

    def create_group(self, group_id, name):
        """
        Create a security group.  In this implementation, security groups accept traffic only from
        themselves, but can send traffic anywhere.

        :param group_id: Group UUID (string)
        :param name: Human readable name for the group.
        :return: nothing.
        """

        # Create the group directory.
        group_path = GROUP_PATH % {"group_id": group_id}
        self.etcd_client.write(group_path + "name", name)

        # Default rule
        self.etcd_client.write(group_path + "rule/inbound_default", "deny")
        self.etcd_client.write(group_path + "rule/outbound_default", "deny")

        # Allow traffic inbound from group.
        allow_group = Rule(group=group_id, cidr=None, protocol=None, port=None)
        self.etcd_client.write(group_path + "rule/inbound/1", allow_group.to_json())

        # Allow traffic outbound to group and any address.
        allow_any_ip = Rule(group=None, cidr="0.0.0.0/0", protocol=None, port=None)
        self.etcd_client.write(group_path + "rule/outbound/1", allow_group.to_json())
        self.etcd_client.write(group_path + "rule/outbound/2", allow_any_ip.to_json())

    def delete_group(self, name):
        """
        Delete a security group with a given name. If there are multiple groups with that name
        it will just delete one of them.

        :param name: Human readable name for the group.
        :return: the ID of the group that was deleted, or None if the group couldn't be found.
        """

        # Find a group ID
        group_id = self.get_group_id(name)
        if group_id:
            group_path = GROUP_PATH % {"group_id": group_id}
            self.etcd_client.delete(group_path, recursive=True, dir=True)
        return group_id

    def get_group_id(self, name_to_find):
        """
        Get the UUID of the named group.  If multiple groups have the same name, the first matching
        one will be returned.
        :param name_to_find:
        :return: string UUID for the group, or None if the name was not found.
        """
        for group_id, name in self.get_groups().iteritems():
            if name_to_find == name:
                return group_id
        return None

    def get_groups(self):
        """
        Get the all configured groups.
        :return: a dict of group_id => name
        """
        groups = {}
        try:
            etcd_groups = self.etcd_client.read(GROUPS_PATH, recursive=True,).leaves
            for child in etcd_groups:
                (_, _, _, _, group_id, final_key) = child.key.split("/", 5)
                if final_key == "name":
                    groups[group_id] = child.value
        except KeyError:
            # Means the GROUPS_PATH was not set up.  So, group does not exist.
            pass
        return groups

    def get_group_members(self, group_id):
        """
        Get the all configured groups.
        :return: a list of members
        """
        members = []
        try:
            etcd_members = self.etcd_client.read(GROUP_MEMBER_PATH % {"group_id": group_id},
                                                 recursive=True).leaves
            for child in etcd_members:
                id = child.key.split("/")[-1]
                if id != "member":
                    members.append(id)
        except KeyError:
            # Means the GROUPS_MEMBER_PATH was not set up.  So, group does not exist.
            pass
        print "%s : %s" % (group_id, members)
        return members

    def get_ep_id_from_cont(self, container_id):
        """
        Get a single endpoint ID from a container ID.

        :param container_id: The Docker container ID.
        :return: Endpoint ID as a string.
        """
        ep_path = ENDPOINTS_PATH % {"hostname": hostname,
                                    "container_id": container_id}
        try:
            endpoints = self.etcd_client.read(ep_path).leaves
        except KeyError:
            # Re-raise with better message
            raise KeyError("Container with ID %s was not found." % container_id)

        # Get the first endpoint & ID
        endpoint = endpoints.next()
        (_, _, _, _, _, _, _, _, endpoint_id) = endpoint.key.split("/", 8)
        return endpoint_id

<<<<<<< HEAD
    def create_container(self, container_id, endpoint):
        """
        Set up a container in the /calico/ namespace on this host.  This function assumes 1
        container, with 1 endpoint.

        :param hostname: The hostname for the Docker hosting this container.
        :param container_id: The Docker container ID.
        :param endpoint: The Endpoint to add to the container.
        :return: Nothing
        """

        endpoint_path = ENDPOINT_PATH % {"hostname": hostname,
                                         "container_id": container_id,
                                         "endpoint_id": endpoint.id}
        self.etcd_client.write(endpoint_path + "addrs", json.dumps(endpoint.addrs))
        self.etcd_client.write(endpoint_path + "mac", endpoint.mac)
        self.etcd_client.write(endpoint_path + "state", endpoint.state)

=======
    def get_hosts(self):
        """
        Get the all configured hosts
        :return: a dict of hostname => {type => {endpoint_id => {"addrs" => addr, "mac" => mac,
        "state" => state}}}
        """
        hosts = Vividict()
        try:
            etcd_hosts = self.etcd_client.read('/calico/host', recursive=True,).leaves
            for child in etcd_hosts:
                packed = child.key.split("/")
                if len(packed) == 5:
                    (_, _, _, host, _) = packed
                    hosts[host] = {}
                elif len(packed) == 10:
                    (_, _, _, host, _, type, container_id, _, endpoint_id, final_key) = packed
                    hosts[host][type][container_id][endpoint_id][final_key] = child.value
        except KeyError as e:
            # Means the GROUPS_PATH was not set up.  So, group does not exist.
            pass

        return hosts

    def remove_all_data(self):
        try:
            self.etcd_client.delete("/calico", recursive=True, dir=True)
        except KeyError:
            # No "/calico" - all data must be removed already.
            pass


def parse_json(value):
    """
    Try to parse JSON out into a python data structure, so that when we serialize it back for
    zeroMQ we're not doing JSON in JSON.
    """
    ret_val = value
    try:
        ret_val = json.loads(value)
        log.debug("Parsed JSON %s", value)
    except ValueError:
        log.debug("Failed to parse JSON %s", value)

    return ret_val
>>>>>>> 44c5ec94

class CalicoDockerClient(object):
    """
    A Docker client that exposes high level operations needed by Calico.
    """

    def __init__(self):
        self.docker_client = pydocker.Client(base_url='unix://var/run/docker.sock')

    def get_container_id(self, container_name):
        """
        Get the full container ID from a partial ID or name.

        :param container_name: The partial ID or name of the container.
        :return: The container ID as a string.
        """

        try:
            info = self.docker_client.inspect_container(container_name)
        except pydocker.errors.APIError as e:
            if e.response.status_code == 404:
                # Re-raise as a key error for consistency.
                raise KeyError("Container %s was not found." % container_name)
            else:
                raise
        return info["Id"]


class ConfigError(Exception):
    pass

class CalicoDockerEtcd(CalicoDockerClient, CalicoCmdLineEtcdClient):
    """
    A client that interacts with both Docker and etcd to provide high-level Calico abstractions.
    """

    def __init__(self):
        CalicoCmdLineEtcdClient.__init__(self)
        CalicoDockerClient.__init__(self)

    def add_container_to_group(self, container_name, group_name):
        """
        Add a container (on this host) to the group with the given name.  This adds the first
        endpoint on the container to the group.

        :param container_name: The Docker container name or ID.
        :param group_name:  The Calico security group name.
        :return: None.
        """

        # Resolve the name to ID.
        container_id = self.get_container_id(container_name)

        # Get the group UUID.
        group_id = self.get_group_id(group_name)
        if not group_id:
            raise KeyError("Group with name %s was not found." % group_name)

        endpoint_id = self.get_ep_id_from_cont(container_id)

        # Add the endpoint to the group.  ./member/ is a keyset of endpoint IDs, so write empty
        # string as the value.
        group_path = GROUP_PATH % {"group_id": group_id}
        self.etcd_client.write(group_path + "member/" + endpoint_id, "")

<<<<<<< HEAD
    def add_container_to_calico(self, container_name, ip):
        """
        Add a container (on this host) to Calico networking with the given IP.

        :param container_name: The name or ID of the container.
        :param ip: An IPAddress object with the desired IP to assign.
        """

        # Resolve the name to ID.  Use the docker_client call so we can avoid a second call when
        # we need the running PID as well.
        try:
            info = self.docker_client.inspect_container(container_name)
=======
    def remove_container_from_group(self, container_name, group_name):
        """
        Add a container (on this host) to the group with the given name.  This adds the first
        endpoint on the container to the group.

        :param container_name: The Docker container name or ID.
        :param group_name:  The Calico security group name.
        :return: None.
        """

        # Resolve the name to ID.
        try:
            container_id = self.get_container_id(container_name)
>>>>>>> 44c5ec94
        except pydocker.errors.APIError as e:
            if e.response.status_code == 404:
                # Re-raise as a key error for consistency.
                raise KeyError("Container %s was not found." % container_name)
            else:
                raise
<<<<<<< HEAD
        container_id = info["Id"]

        # Check if the container already exists
        try:
            _ = self.get_ep_id_from_cont(container_id)
        except KeyError:
            # Calico doesn't know about this container.  Continue.
            pass
        else:
            # Calico already set up networking for this container.  Since we got called with an
            # IP address, we shouldn't just silently exit, since that would confuse the user:
            # the container would not be reachable on that IP address.  So, raise an exception.
            raise KeyError("%s has already been configured with Calico Networking." %
                           container_name)

        # Check the IP is in the allocation pool.  If it isn't, BIRD won't export it.
        version = "v%s" % ip.version
        pools = self.get_ip_pools(version)
        if not any([ip in pool for pool in pools]):
            raise ConfigError("%s was not in any configured pools" % ip)

        # Check the container is actually running.
        if not info["State"]["Running"]:
            raise ConfigError("%s is not currently running." % container_name)

        # Actually configure the netns.  Use eth1 since eth0 is the docker bridge.
        pid = info["State"]["Pid"]
        endpoint = netns.set_up_endpoint(ip, pid, veth_name="eth1", proc_alias="proc")

        # Register the endpoint
        self.create_container(container_id, endpoint)

=======

        # Get the group UUID.
        group_id = self.get_group_id(group_name)
        if not group_id:
            raise KeyError("Group with name %s was not found." % group_name)

        endpoint_id = self.get_ep_id_from_cont(container_id)

        # Remove the endpoint from the group.
        group_path = GROUP_PATH % {"group_id": group_id}
        self.etcd_client.delete(group_path + "member/" + endpoint_id)
>>>>>>> 44c5ec94




def create_dirs():
    mkdir_p("/var/log/calico")


def process_output(line):
    sys.stdout.write(line)


def node_stop(force):
    client = CalicoCmdLineEtcdClient()
    if force or len(client.get_hosts()[hostname]["docker"]) == 0:
        client.remove_host()
        docker("stop", "calico-node")
        print "Node stopped and all configuration removed"
    else:
        print "Current host has active endpoints so can't be stopped. Force with --force"

def node(ip, node_image):
    create_dirs()
    modprobe("ip6_tables")
    modprobe("xt_set")

    # Set up etcd
    client = CalicoCmdLineEtcdClient()

    master_ip = client.get_master()
    if not master_ip:
        print "No master can be found. Exiting"
        return

    ipv4_pools = client.get_ip_pools("v4")
    if not ipv4_pools:
        print "No IPv4 range defined.  Exiting."
        return

    print "Using master on IP: %s" % master_ip
    client.create_host(ip)
    try:
        docker("rm", "-f", "calico-node")
    except Exception:
        pass

    etcd_authority = os.getenv(ETCD_AUTHORITY_ENV, ETCD_AUTHORITY_DEFAULT)
    output = StringIO.StringIO()

    docker("run", "-e",  "IP=%s" % ip,
                  "--name=calico-node",
                  "--restart=always",
                  "--privileged",
                  "--net=host",  # BIRD/Felix can manipulate the base networking stack
                  "-v", "/var/run/docker.sock:/var/run/docker.sock",  # Powerstrip access Docker
                  "-v", "/proc:/proc_host",  # Powerstrip Calico needs access to proc to set up
                                             # networking
                  "-v", "/var/log/calico:/var/log/calico",  # Logging volume
                  "-e", "ETCD_AUTHORITY=%s" % etcd_authority,  # etcd host:port
                  "-d",
                  node_image, _err=process_output, _out=output).wait()

    cid = output.getvalue().strip()
    output.close()
    print "Calico node is running with id: %s" % cid
    print "Docker Remote API is on port %s.  Run \n" % POWERSTRIP_PORT
    print "export DOCKER_HOST=localhost:%s\n" % POWERSTRIP_PORT
    print "before using `docker run` for Calico networking.\n"


def master_stop(force):
    client = CalicoCmdLineEtcdClient()
    if force or len(client.get_hosts()) == 0:
        client.remove_master()
        docker("stop", "calico-master")
        print "Master stopped and all configuration removed"
    else:
        print "Hosts exist so master can't be stopped. Force with --force"


def master(ip, master_image):
    create_dirs()

    # Add IP to etcd
    client = CalicoCmdLineEtcdClient()
    client.set_master(ip)

    # If no IPv4 pools are defined, add a default.
    ipv4_pools = client.get_ip_pools("v4")
    if len(ipv4_pools) == 0:
        client.add_ip_pool("v4", DEFAULT_IPV4_POOL)

    try:
        docker("rm", "-f", "calico-master")
    except Exception:
        pass

    etcd_authority = os.getenv(ETCD_AUTHORITY_ENV, ETCD_AUTHORITY_DEFAULT)
    output = StringIO.StringIO()
    
    # Start the container
    docker("run", "--name=calico-master",
                  "--restart=always",
                  "--privileged",
                  "--net=host",
                  "-v", "/var/log/calico:/var/log/calico",  # Logging volume
                  "-e", "ETCD_AUTHORITY=%s" % etcd_authority,  # etcd host:port
                  "-d",
                  master_image, _err=process_output, _out=output).wait()
    cid = output.getvalue().strip()
    output.close()
    print "Calico master is running with id: %s" % cid

def status():
    client = CalicoCmdLineEtcdClient()
    print "Currently configured master is %s" % client.get_master()

    try:
        print(grep(docker("ps"), "-i", "calico"))
    except Exception:
        print "No calico containers appear to be running"

    try:
        print(docker("exec", "calico-master", "/bin/bash", "-c", "apt-cache policy "
                                                                        "calico-felix"))
    except Exception:
        print "Skipping felix version information as Calico node isn't running"

    #If bird is running, then print bird.
    try:
        pass
    except Exception:
        print "Couldn't collect BGP Peer information"

    print(docker("exec", "calico-node", "/bin/bash",  "-c", "echo show protocols | birdc -s "
                                                                "/etc/service/bird/bird.ctl"))


def reset():
    client = CalicoCmdLineEtcdClient()

    print "Removing all data from datastore"
    client.remove_all_data()

    docker("kill", "calico-node")
    docker("kill", "calico-master")

    try:
        interfaces_raw = check_output("ip link show | grep -Eo ' (tap(.*?)):' |grep -Eo '[^ :]+'", shell=True)
        print "Removing interfaces:\n%s" % interfaces_raw
        interfaces = interfaces_raw.splitlines()
        for interface in interfaces:
            call("ip link delete %s" % interface, shell=True)
    except CalledProcessError:
        print "No interfaces to clean up"


def add_group(group_name):
    """
    Create a security group with the given name.
    :param group_name: The name for the group.
    :return: None.
    """
    client = CalicoCmdLineEtcdClient()
    # Check if the group exists.
    if client.get_group_id(group_name):
        print "Group %s already exists." % group_name
        return

    # Create the group.
    group_id = uuid.uuid1().hex
    client.create_group(group_id, group_name)
    print "Created group %s with ID %s" % (group_name, group_id)


def add_container_to_group(container_name, group_name):
    """
    Add the container to the listed group.
    :param container_name: ID of the container to add.
    :param group_name: Name of the group.
    :return: None
    """
    client = CalicoDockerEtcd()
    try:
        client.add_container_to_group(container_name, group_name)
        print "Added container %s to %s" % (container_name, group_name)
    except KeyError as e:
        print str(e)

def remove_container_from_group(container_name, group_name):
    """
    Remove the container from the listed group.
    :param container_name: ID of the container to remove.
    :param group_name: Name of the group.
    :return: None
    """
    client = CalicoDockerEtcd()
    try:
        client.remove_container_from_group(container_name, group_name)
        print "Removed container %s from %s" % (container_name, group_name)
    except KeyError as e:
        print str(e)

def remove_group(group_name):
    #TODO - Don't allow removing a group that has enpoints in it.
    client = CalicoCmdLineEtcdClient()
    group_id = client.delete_group(group_name)
    if group_id:
        print "Deleted group %s with ID %s" % (group_name, group_id)
    else:
        print "Couldn't find group with name %s" % group_name


def show_groups(detailed):
    client = CalicoCmdLineEtcdClient()
    groups = client.get_groups()

    if detailed:
        x = PrettyTable(["ID", "Name", "Container ID"])
        for group_id, name in groups.iteritems():
            members = client.get_group_members(group_id)
            if members:
                for member in members:
                    x.add_row([group_id, name, member])
            else:
                x.add_row([group_id, name, "No members"])
    else:
        x = PrettyTable(["ID", "Name"])
        for group_id, name in groups.iteritems():
            x.add_row([group_id, name])

    print x

def show_nodes(detailed):
    client = CalicoCmdLineEtcdClient()
    hosts = client.get_hosts()

    if detailed:
        x = PrettyTable(["Host", "Workload Type", "Workload ID", "Endpoint ID", "Addresses",
                         "MAC", "State"])
        for host, types in hosts.iteritems():
            if not types:
                x.add_row([host, "None", "None", "None", "None", "None", "None"])
                continue
            for type, workloads in types.iteritems():
                for workload, endpoints in workloads.iteritems():
                    for endpoint, data in endpoints.iteritems():
                        x.add_row([host, type, workload, endpoint, data["addrs"], data["mac"],
                                   data["state"]])
    else:
        x = PrettyTable(["Host", "Workload Type", "Number of workloads"])
        for host, types in hosts.iteritems():
            if not types:
                x.add_row([host, "N/A", "0"])
                continue
            for type, workloads in types.iteritems():
              x.add_row([host, type, len(workloads)])

    print x


def save_diags():
    """
    Gather Calico diagnostics for bug reporting.
    :return: None
    """
    script = """
#!/bin/bash
[ -z $BASH ] && echo "You must run this script in bash" && exit 1
whoami | grep -q "root" || { echo "You must run this script as root" && exit 1; }
echo "Collecting diags"

ROUTE_FILE=route
IPTABLES_PREFIX=iptables
IP6TABLES_PREFIX=ip6tables
CALICO_DIR=/var/log/calico
date=`date +"%F_%H-%M-%S"`
diags_dir=`mktemp -d`
system=`hostname`
echo "Using temp dir: $diags_dir"
pushd $diags_dir >/dev/null

echo DATE=$date > date
echo $system > hostname

echo "Dumping netstat output"
netstat -an > $diags_dir/netstat

echo "Dumping routes"
for cmd in "route -n" "ip route" "ip -6 route"
do
  echo $cmd >> $ROUTE_FILE
  $cmd >> $ROUTE_FILE
  echo >> $ROUTE_FILE
done
netstat -an > netstat

echo "Dumping iptables"
iptables-save > $IPTABLES_PREFIX
ipset list > ipset

echo "Copying Calico logs"
cp -a $CALICO_DIR .

echo "Dumping datastore"
curl -s -L http://127.0.0.1:4001/v2/keys/calico?recursive=true -o etcd_calico

FILENAME=diags-`date +%Y%m%d_%H%M%S`.tar.gz

tar -zcf $FILENAME *
echo "Diags saved to $FILENAME in $diags_dir"

echo "Uploading file. It will be available for 14 days from the following URL (printed when the upload completes)"
curl --upload-file $FILENAME https://transfer.sh/$FILENAME

popd >/dev/null

echo "Done"
"""
    bash = sh.Command._create('bash')
    bash(_in=script, _err=process_output, _out=process_output).wait()
    # TODO: reimplement this in Python
    # TODO: ipset might not be installed on the host. But we don't want to gather the diags in
    # the container because it might not be running...

def ipv4_pool(dc_args):
    """
    Dispatch "ipv4 pool" commands
    :param dc_args: docopt arguments structure.
    :return: None.
    """
    if dc_args["add"]:
        add_ipv4_pool(dc_args["<CIDR>"])
    elif dc_args["del"]:
        del_ipv4_pool(dc_args["<CIDR>"])
    elif dc_args["show"]:
        show_ip_pools("v4")


def add_ipv4_pool(cidr_pool):
    """
    Add the the given CIDR range to the IPv4 IP address allocation pool.

    :param cidr_pool: The pool to set in CIDR format, e.g. 192.168.0.0/16
    :return: None
    """

    try:
        pool = IPNetwork(cidr_pool)
    except AddrFormatError:
        print "%s is not a valid IPv4 prefix." % cidr_pool
        return
    if pool.version == 6:
        print "%s is an IPv6 prefix, this command is for IPv4." % cidr_pool
        return
    client = CalicoCmdLineEtcdClient()
    client.add_ip_pool("v4", pool)


def del_ipv4_pool(cidr_pool):
    """
    Add the the given CIDR range to the IPv4 IP address allocation pool.

    :param cidr_pool: The pool to set in CIDR format, e.g. 192.168.0.0/16
    :return: None
    """

    try:
        pool = IPNetwork(cidr_pool)
    except AddrFormatError:
        print "%s is not a valid IPv4 prefix." % cidr_pool
        return
    if pool.version == 6:
        print "%s is an IPv6 prefix, this command is for IPv4." % cidr_pool
        return
    client = CalicoCmdLineEtcdClient()
    try:
        client.del_ip_pool("v4", pool)
    except KeyError:
        print "%s is not a configured pool." % cidr_pool


def container_add(name_or_id, ip_str):
    """
    Add Calico networking to an existing container.

    :param name_or_id: The name or ID of the container.
    :param ip_str: The IP address to assign to the interface with Calico (string).
    :return:
    """

    client = CalicoDockerEtcd(etcd_authority)
    try:
        ip = IPAddress(ip_str)
    except AddrFormatError:
        print "%s is not a valid IP address." % ip_str
        return

    try:
        client.add_container_to_calico(name_or_id, ip)
    except KeyError as e:
        print str(e)


def show_ip_pools(version):
    """
    Print a list of IPv4 allocation pools.
    :return: None
    """
    client = CalicoCmdLineEtcdClient()
    pools = client.get_ip_pools(version)
    for pool in pools:
        print pool

def validate_arguments(arguments):
    group_ok = arguments["<GROUP>"] is None or re.match("^\w{1,30}$", arguments["<GROUP>"])
    ip_ok = arguments["--ip"] is None or netaddr.valid_ipv4(arguments["--ip"]) or \
                                         netaddr.valid_ipv6(arguments["--ip"])
    if not group_ok:
        print "Groups must be <30 character longs and can only container numbers, letters and " \
              "underscore."
    if not ip_ok:
        print "Invalid --ip argument"
    # TODO
    # --container
    # --etcd
    return ip_ok and group_ok

if __name__ == '__main__':
    arguments = docopt(__doc__)
    if os.geteuid() != 0:
        print "calicoctl must be run as root"
    elif validate_arguments(arguments):
        if arguments["master"]:
            if arguments["stop"]:
                master_stop(arguments["--force"])
            else:
                master(arguments["--ip"], arguments['--master-image'])
        elif arguments["node"]:
            if arguments["stop"]:
                node_stop(arguments["--force"])
            else:
                node(arguments["--ip"], arguments['--node-image'])
        elif arguments["status"]:
            status()
        elif arguments["reset"]:
            reset()
<<<<<<< HEAD
        if arguments["addgroup"]:
            add_group(arguments["<GROUP>"])
        if arguments["removegroup"]:
            remove_group(arguments["<GROUP>"])
        if arguments["showgroups"]:
            show_groups()
        if arguments["addtogroup"]:
            add_container_to_group(arguments["<CONTAINER>"],
                                   arguments["<GROUP>"])
        if arguments["diags"]:
=======
        elif arguments["group"]:
            if arguments["add"]:
                add_group(arguments["<GROUP>"])
            if arguments["remove"]:
                remove_group(arguments["<GROUP>"])
            if arguments["show"]:
                show_groups(arguments["--detailed"])
            if arguments["addmember"]:
                add_container_to_group(arguments["<CONTAINER>"],
                                       arguments["<GROUP>"])
            if arguments["removemember"]:
                remove_container_from_group(arguments["<CONTAINER>"],
                                            arguments["<GROUP>"])
        elif arguments["diags"]:
>>>>>>> 44c5ec94
            save_diags()
        elif arguments["shownodes"]:
            show_nodes(arguments["--detailed"])
        elif arguments["ipv4"]:
            assert arguments["pool"]
            ipv4_pool(arguments)
        if arguments["container"]:
            assert arguments["add"] # Only support add now.
            container_add(arguments["<CONTAINER>"], arguments["<IP>"])<|MERGE_RESOLUTION|>--- conflicted
+++ resolved
@@ -5,27 +5,6 @@
 ETCD_AUTHORITY [default: 127.0.0.1:4001]
 
 Usage:
-<<<<<<< HEAD
-  calicoctl master --ip=<IP>
-                   [--etcd=<ETCD_AUTHORITY>]
-                   [--master-image=<DOCKER_IMAGE_NAME>]
-  calicoctl node --ip=<IP>
-                 [--etcd=<ETCD_AUTHORITY>]
-                 [--node-image=<DOCKER_IMAGE_NAME>]
-  calicoctl shownodes [--etcd=<ETCD_AUTHORITY>]
-  calicoctl showendpoints [--etcd=<ETCD_AUTHORITY>]
-  calicoctl status [--etcd=<ETCD_AUTHORITY>]
-  calicoctl version [--etcd=<ETCD_AUTHORITY>]
-  calicoctl addgroup <GROUP>  [--etcd=<ETCD_AUTHORITY>]
-  calicoctl addtogroup <CONTAINER> <GROUP>
-                       [--etcd=<ETCD_AUTHORITY>]
-  calicoctl showgroups [--etcd=<ETCD_AUTHORITY>]
-  calicoctl removegroup <GROUP> [--etcd=<ETCD_AUTHORITY>]
-  calicoctl ipv4 pool add <CIDR> [--etcd=<ETCD_AUTHORITY>]
-  calicoctl ipv4 pool del <CIDR> [--etcd=<ETCD_AUTHORITY>]
-  calicoctl ipv4 pool show [--etcd=<ETCD_AUTHORITY>]
-  calicoctl container add <CONTAINER> <IP> [--etcd=<ETCD_AUTHORITY>]
-=======
   calicoctl master --ip=<IP> [--master-image=<DOCKER_IMAGE_NAME>]
   calicoctl master stop [--force]
   calicoctl node --ip=<IP> [--node-image=<DOCKER_IMAGE_NAME>]
@@ -41,7 +20,7 @@
   calicoctl ipv4 pool add <CIDR>
   calicoctl ipv4 pool del <CIDR>
   calicoctl ipv4 pool show
->>>>>>> 44c5ec94
+  calicoctl container add <CONTAINER> <IP>
   calicoctl reset
   calicoctl diags
 
@@ -380,7 +359,6 @@
         (_, _, _, _, _, _, _, _, endpoint_id) = endpoint.key.split("/", 8)
         return endpoint_id
 
-<<<<<<< HEAD
     def create_container(self, container_id, endpoint):
         """
         Set up a container in the /calico/ namespace on this host.  This function assumes 1
@@ -399,7 +377,6 @@
         self.etcd_client.write(endpoint_path + "mac", endpoint.mac)
         self.etcd_client.write(endpoint_path + "state", endpoint.state)
 
-=======
     def get_hosts(self):
         """
         Get the all configured hosts
@@ -444,7 +421,7 @@
         log.debug("Failed to parse JSON %s", value)
 
     return ret_val
->>>>>>> 44c5ec94
+
 
 class CalicoDockerClient(object):
     """
@@ -510,7 +487,6 @@
         group_path = GROUP_PATH % {"group_id": group_id}
         self.etcd_client.write(group_path + "member/" + endpoint_id, "")
 
-<<<<<<< HEAD
     def add_container_to_calico(self, container_name, ip):
         """
         Add a container (on this host) to Calico networking with the given IP.
@@ -523,28 +499,12 @@
         # we need the running PID as well.
         try:
             info = self.docker_client.inspect_container(container_name)
-=======
-    def remove_container_from_group(self, container_name, group_name):
-        """
-        Add a container (on this host) to the group with the given name.  This adds the first
-        endpoint on the container to the group.
-
-        :param container_name: The Docker container name or ID.
-        :param group_name:  The Calico security group name.
-        :return: None.
-        """
-
-        # Resolve the name to ID.
-        try:
-            container_id = self.get_container_id(container_name)
->>>>>>> 44c5ec94
         except pydocker.errors.APIError as e:
             if e.response.status_code == 404:
                 # Re-raise as a key error for consistency.
                 raise KeyError("Container %s was not found." % container_name)
             else:
                 raise
-<<<<<<< HEAD
         container_id = info["Id"]
 
         # Check if the container already exists
@@ -577,7 +537,18 @@
         # Register the endpoint
         self.create_container(container_id, endpoint)
 
-=======
+    def remove_container_from_group(self, container_name, group_name):
+        """
+        Add a container (on this host) to the group with the given name.  This adds the first
+        endpoint on the container to the group.
+
+        :param container_name: The Docker container name or ID.
+        :param group_name:  The Calico security group name.
+        :return: None.
+        """
+
+        # Resolve the name to ID.
+        container_id = self.get_container_id(container_name)
 
         # Get the group UUID.
         group_id = self.get_group_id(group_name)
@@ -589,9 +560,6 @@
         # Remove the endpoint from the group.
         group_path = GROUP_PATH % {"group_id": group_id}
         self.etcd_client.delete(group_path + "member/" + endpoint_id)
->>>>>>> 44c5ec94
-
-
 
 
 def create_dirs():
@@ -981,7 +949,7 @@
     :return:
     """
 
-    client = CalicoDockerEtcd(etcd_authority)
+    client = CalicoDockerEtcd()
     try:
         ip = IPAddress(ip_str)
     except AddrFormatError:
@@ -1037,18 +1005,6 @@
             status()
         elif arguments["reset"]:
             reset()
-<<<<<<< HEAD
-        if arguments["addgroup"]:
-            add_group(arguments["<GROUP>"])
-        if arguments["removegroup"]:
-            remove_group(arguments["<GROUP>"])
-        if arguments["showgroups"]:
-            show_groups()
-        if arguments["addtogroup"]:
-            add_container_to_group(arguments["<CONTAINER>"],
-                                   arguments["<GROUP>"])
-        if arguments["diags"]:
-=======
         elif arguments["group"]:
             if arguments["add"]:
                 add_group(arguments["<GROUP>"])
@@ -1063,7 +1019,6 @@
                 remove_container_from_group(arguments["<CONTAINER>"],
                                             arguments["<GROUP>"])
         elif arguments["diags"]:
->>>>>>> 44c5ec94
             save_diags()
         elif arguments["shownodes"]:
             show_nodes(arguments["--detailed"])
